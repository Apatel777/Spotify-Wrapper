{% load i18n %}
<!DOCTYPE html>
<html lang="en">
<head>
    <meta charset="UTF-8">
    <meta name="viewport" content="width=device-width, initial-scale=1.0">
    <title>Guess Your Top Track and Artist</title>
    <style>
        body {
            font-family: -apple-system, BlinkMacSystemFont, "Segoe UI", Roboto, sans-serif;
            background-color: var(--bg-color);
            color: var(--footer-text-color);
            margin: 0;
            padding: 1.5rem 1.5rem 1.5rem 1.5rem;
            line-height: 1.5;
            align-items: center; 
            display: flex; /* Enable flexbox layout */
            flex-direction: column; /* Stack elements vertically */
        }

        /* Navbar styling */
        .navbar {
            background-color: var(--footer-bg-color);
            width: 95%;
            position: fixed;
            padding: 15px;
            display: flex;
            justify-content: space-between;
            align-items: center;
            border-radius: 8px;
            box-shadow: 0 4px 8px rgba(0, 0, 0, 0.1);
        }
        
        .navbar-brand {
            font-size: 24px;
            font-weight: 600;
            color: var(--footer-text-color);
        }
        
        .navbar-links {
            list-style: none;
            display: flex;
        }
        
        .navbar-links li {
            position: relative; /* Required for dropdown positioning */
            margin-right: 20px;
        }
        
        .navbar-links a {
            color: var(--footer-text-color);
            text-decoration: none;
            font-size: 18px;
            padding: 5px 10px;
            border-radius: 4px;
            transition: background-color 0.3s ease;
        }
        
        .navbar-links a:hover {
            background-color: rgba(255, 255, 255, 0.2);
        }
        
        /* Dropdown menu styling */
        .dropdown-menu {
            display: none;
            position: absolute;
            top: 100%; /* Position it right below the "Games" link */
            left: 0;
            background-color: var(--footer-bg-color);
            border-radius: 8px;
            box-shadow: 0 4px 8px rgba(0, 0, 0, 0.1);
            list-style: none;
            margin: 0;
            padding: 10px 0;
            z-index: 1000;
        }
        
        .dropdown-menu li {
            margin: 0;
        }
        
        .dropdown-menu a {
            display: block;
            padding: 10px 20px;
            font-size: 16px;
            color: var(--footer-text-color);
            text-decoration: none;
            transition: background-color 0.3s ease;
        }
        
        .dropdown-menu a:hover {
            background-color: rgba(255, 255, 255, 0.2);
        }
        
        /* Show dropdown on hover */
        .dropdown:hover .dropdown-menu {
            display: block;
        }

        .container {
            margin: 100px auto 0 auto;
            text-align: center;
            padding: 20px;
        }

        .guess-box {
            background: #f5f5f5;
            border-radius: 8px;
            padding: 20px;
            margin: 20px 0;
        }
        .feedback {
            margin: 10px 0;
            padding: 10px;
            border-radius: 4px;
        }
        .feedback.error {
            background: #ffe6e6;
            color: #cc0000;
        }
        .feedback.success {
            background: #e6ffe6;
            color: #006600;
        }
        .input-group {
            margin: 15px 0;
        }
        .input-group input {
            padding: 8px;
            margin-right: 10px;
            border: 1px solid #ddd;
            border-radius: 4px;
        }
        .btn-guess {
            background: #1DB954;
            color: white;
            border: none;
            padding: 8px 16px;
            border-radius: 4px;
            cursor: pointer;
        }
        .btn-guess:disabled {
            background: #cccccc;
            cursor: not-allowed;
        }
        .attempts {
            margin-top: 10px;
            font-style: italic;
        }
    </style>
</head>
<body>
    <!-- Navigation Bar -->
    <nav class="navbar">
        <div class="navbar-brand">SpotifyWrapper</div>
        <ul class="navbar-links">
            <li><a href="{% url 'dashboard' %}">{% trans 'Home' %}</a></li>
            <li class="dropdown">
                <a href="#" class="dropdown-trigger">{% trans 'Games' %}</a>
                <ul class="dropdown-menu">
                    <li>{% if game_type == 'Guess Top Track' %} <a href="#">{% trans 'Guess Top Track' %}</a>
                        {% else %} <a href="{% url 'games' %}?game=0">{% trans 'Guess Top Track' %}</a>
                        {% endif %}
                    </li>
                    <li>{% if game_type == 'Guess Top Album' %} <a href="#">{% trans 'Guess Top Album' %}</a>
                        {% else %} <a href="{% url 'games' %}?game=1">{% trans 'Guess Top Album' %}</a>
                        {% endif %}
                    </li>
                    <li>{% if game_type == 'Guess Artist' %} <a href="#">{% trans 'Guess Artist' %}</a>
                        {% else %} <a href="{% url 'games' %}?game=2">{% trans 'Guess Artist' %}</a>
                        {% endif %}
                    </li>
                </ul>
            </li>
<<<<<<< HEAD
=======
            <li><a href="{% url 'analysis' %}">{% trans 'LLM Analysis' %}</a></li>
            <li><a href="{% url 'wraps' %}">{% trans 'Past Wraps' %}</a></li>
>>>>>>> 3de82adc
            <li><a href="{% url 'profile' %}">{% trans 'Profile' %}</a></li>
            <li><a href="{% url 'contact' %}">{% trans 'Contact' %}</a></li>
            <li><a href="{% url 'logout' %}">{% trans 'Logout' %}</a></li>
        </ul>
    </nav>
    <div class="container">
        <h1>{% trans 'Selected Game:' %} {{ game_type }}</h1>
        
        <div class="guess-box">
            <h2>
                {% if game_type == 'Guess Top Track' %}
                    {% trans 'Can you guess your #1 most played track?' %}
                {% elif game_type == 'Guess Top Album' %}
                    {% trans 'Can you guess your #1 most played album?' %}
                {% else %}
                    {% trans 'Can you guess your #1 most played artist?' %}
                {% endif %}
            </h2>

            <div class="input-group">
                <input type="text" id="guessInput" placeholder="{% trans 'Enter your guess' %}...">
                <button class="btn-guess" id="submitGuess">{% trans 'Make a Guess' %}</button>
            </div>
            
            <div id="feedbackMessage" class="feedback"></div>
            <div id="attemptsLeft" class="attempts"></div>

            <!-- Hidden correct answer -->
            {% if game_type == 'Guess Top Track' %}
                <input type="hidden" id="correctAnswer" value="{{ top_tracks.short_term.0.name }}">
            {% elif game_type == 'Guess Top Album' %}
                <input type="hidden" id="correctAnswer" value="{{ top_albums.name }}">
            {% else %}
                <input type="hidden" id="correctAnswer" value="{{ top_artists.short_term.0.name }}">
            {% endif %}
        </div>
    </div>

    <script>
        document.addEventListener('DOMContentLoaded', function() {
            const guessInput = document.getElementById('guessInput');
            const submitButton = document.getElementById('submitGuess');
            const feedbackMessage = document.getElementById('feedbackMessage');
            const attemptsLeft = document.getElementById('attemptsLeft');
            const correctAnswer = document.getElementById('correctAnswer').value;
            console.log(correctAnswer)
            
            let attempts = 3;
            updateAttemptsDisplay();

            function updateAttemptsDisplay() {
                attemptsLeft.textContent = `Attempts remaining: ${attempts}`;
            }

            function checkGuess() {
                const guess = guessInput.value.trim().toLowerCase();
                const correct = correctAnswer.toLowerCase();

                if (guess === correct) {
                    feedbackMessage.className = 'feedback success';
                    feedbackMessage.textContent = 'Congratulations! That\'s correct! 🎉';
                    submitButton.disabled = true;
                    guessInput.disabled = true;
                } else {
                    attempts--;
                    updateAttemptsDisplay();
                    
                    if (attempts > 0) {
                        feedbackMessage.className = 'feedback error';
                        feedbackMessage.textContent = 'Try again!';
                    } else {
                        feedbackMessage.className = 'feedback error';
                        feedbackMessage.textContent = `Game Over! The correct answer was: ${correctAnswer}`;
                        submitButton.disabled = true;
                        guessInput.disabled = true;
                    }
                }
            }

            submitButton.addEventListener('click', checkGuess);
            guessInput.addEventListener('keypress', function(e) {
                if (e.key === 'Enter') {
                    checkGuess();
                }
            });
        });
    </script>
</body>
</html><|MERGE_RESOLUTION|>--- conflicted
+++ resolved
@@ -13,7 +13,7 @@
             margin: 0;
             padding: 1.5rem 1.5rem 1.5rem 1.5rem;
             line-height: 1.5;
-            align-items: center; 
+            align-items: center;
             display: flex; /* Enable flexbox layout */
             flex-direction: column; /* Stack elements vertically */
         }
@@ -30,23 +30,23 @@
             border-radius: 8px;
             box-shadow: 0 4px 8px rgba(0, 0, 0, 0.1);
         }
-        
+
         .navbar-brand {
             font-size: 24px;
             font-weight: 600;
             color: var(--footer-text-color);
         }
-        
+
         .navbar-links {
             list-style: none;
             display: flex;
         }
-        
+
         .navbar-links li {
             position: relative; /* Required for dropdown positioning */
             margin-right: 20px;
         }
-        
+
         .navbar-links a {
             color: var(--footer-text-color);
             text-decoration: none;
@@ -55,11 +55,11 @@
             border-radius: 4px;
             transition: background-color 0.3s ease;
         }
-        
+
         .navbar-links a:hover {
             background-color: rgba(255, 255, 255, 0.2);
         }
-        
+
         /* Dropdown menu styling */
         .dropdown-menu {
             display: none;
@@ -74,11 +74,11 @@
             padding: 10px 0;
             z-index: 1000;
         }
-        
+
         .dropdown-menu li {
             margin: 0;
         }
-        
+
         .dropdown-menu a {
             display: block;
             padding: 10px 20px;
@@ -87,11 +87,11 @@
             text-decoration: none;
             transition: background-color 0.3s ease;
         }
-        
+
         .dropdown-menu a:hover {
             background-color: rgba(255, 255, 255, 0.2);
         }
-        
+
         /* Show dropdown on hover */
         .dropdown:hover .dropdown-menu {
             display: block;
@@ -150,119 +150,119 @@
     </style>
 </head>
 <body>
-    <!-- Navigation Bar -->
-    <nav class="navbar">
-        <div class="navbar-brand">SpotifyWrapper</div>
-        <ul class="navbar-links">
-            <li><a href="{% url 'dashboard' %}">{% trans 'Home' %}</a></li>
-            <li class="dropdown">
-                <a href="#" class="dropdown-trigger">{% trans 'Games' %}</a>
-                <ul class="dropdown-menu">
-                    <li>{% if game_type == 'Guess Top Track' %} <a href="#">{% trans 'Guess Top Track' %}</a>
-                        {% else %} <a href="{% url 'games' %}?game=0">{% trans 'Guess Top Track' %}</a>
-                        {% endif %}
-                    </li>
-                    <li>{% if game_type == 'Guess Top Album' %} <a href="#">{% trans 'Guess Top Album' %}</a>
-                        {% else %} <a href="{% url 'games' %}?game=1">{% trans 'Guess Top Album' %}</a>
-                        {% endif %}
-                    </li>
-                    <li>{% if game_type == 'Guess Artist' %} <a href="#">{% trans 'Guess Artist' %}</a>
-                        {% else %} <a href="{% url 'games' %}?game=2">{% trans 'Guess Artist' %}</a>
-                        {% endif %}
-                    </li>
-                </ul>
-            </li>
-<<<<<<< HEAD
-=======
-            <li><a href="{% url 'analysis' %}">{% trans 'LLM Analysis' %}</a></li>
-            <li><a href="{% url 'wraps' %}">{% trans 'Past Wraps' %}</a></li>
->>>>>>> 3de82adc
-            <li><a href="{% url 'profile' %}">{% trans 'Profile' %}</a></li>
-            <li><a href="{% url 'contact' %}">{% trans 'Contact' %}</a></li>
-            <li><a href="{% url 'logout' %}">{% trans 'Logout' %}</a></li>
-        </ul>
-    </nav>
-    <div class="container">
-        <h1>{% trans 'Selected Game:' %} {{ game_type }}</h1>
-        
-        <div class="guess-box">
-            <h2>
-                {% if game_type == 'Guess Top Track' %}
-                    {% trans 'Can you guess your #1 most played track?' %}
-                {% elif game_type == 'Guess Top Album' %}
-                    {% trans 'Can you guess your #1 most played album?' %}
-                {% else %}
-                    {% trans 'Can you guess your #1 most played artist?' %}
+<!-- Navigation Bar -->
+<nav class="navbar">
+    <div class="navbar-brand">SpotifyWrapper</div>
+    <ul class="navbar-links">
+        <li><a href="{% url 'dashboard' %}">{% trans 'Home' %}</a></li>
+        <li class="dropdown">
+            <a href="#" class="dropdown-trigger">{% trans 'Games' %}</a>
+            <ul class="dropdown-menu">
+                <li>{% if game_type == 'Guess Top Track' %} <a href="#">{% trans 'Guess Top Track' %}</a>
+                {% else %} <a href="{% url 'games' %}?game=0">{% trans 'Guess Top Track' %}</a>
                 {% endif %}
-            </h2>
-
-            <div class="input-group">
-                <input type="text" id="guessInput" placeholder="{% trans 'Enter your guess' %}...">
-                <button class="btn-guess" id="submitGuess">{% trans 'Make a Guess' %}</button>
-            </div>
-            
-            <div id="feedbackMessage" class="feedback"></div>
-            <div id="attemptsLeft" class="attempts"></div>
-
-            <!-- Hidden correct answer -->
+                </li>
+                <li>{% if game_type == 'Guess Top Album' %} <a href="#">{% trans 'Guess Top Album' %}</a>
+                {% else %} <a href="{% url 'games' %}?game=1">{% trans 'Guess Top Album' %}</a>
+                {% endif %}
+                </li>
+                <li>{% if game_type == 'Guess Artist' %} <a href="#">{% trans 'Guess Artist' %}</a>
+                {% else %} <a href="{% url 'games' %}?game=2">{% trans 'Guess Artist' %}</a>
+                {% endif %}
+                </li>
+            </ul>
+        </li>
+        <<<<<<< HEAD
+        =======
+        <li><a href="{% url 'analysis' %}">{% trans 'LLM Analysis' %}</a></li>
+        <li><a href="{% url 'wraps' %}">{% trans 'Past Wraps' %}</a></li>
+        >>>>>>> ray-signin
+        <li><a href="{% url 'profile' %}">{% trans 'Profile' %}</a></li>
+        <li><a href="{% url 'contact' %}">{% trans 'Contact' %}</a></li>
+        <li><a href="{% url 'logout' %}">{% trans 'Logout' %}</a></li>
+    </ul>
+</nav>
+<div class="container">
+    <h1>{% trans 'Selected Game:' %} {{ game_type }}</h1>
+
+    <div class="guess-box">
+        <h2>
             {% if game_type == 'Guess Top Track' %}
-                <input type="hidden" id="correctAnswer" value="{{ top_tracks.short_term.0.name }}">
+                {% trans 'Can you guess your #1 most played track?' %}
             {% elif game_type == 'Guess Top Album' %}
-                <input type="hidden" id="correctAnswer" value="{{ top_albums.name }}">
+                {% trans 'Can you guess your #1 most played album?' %}
             {% else %}
-                <input type="hidden" id="correctAnswer" value="{{ top_artists.short_term.0.name }}">
+                {% trans 'Can you guess your #1 most played artist?' %}
             {% endif %}
+        </h2>
+
+        <div class="input-group">
+            <input type="text" id="guessInput" placeholder="{% trans 'Enter your guess' %}...">
+            <button class="btn-guess" id="submitGuess">{% trans 'Make a Guess' %}</button>
         </div>
+
+        <div id="feedbackMessage" class="feedback"></div>
+        <div id="attemptsLeft" class="attempts"></div>
+
+        <!-- Hidden correct answer -->
+        {% if game_type == 'Guess Top Track' %}
+            <input type="hidden" id="correctAnswer" value="{{ top_tracks.short_term.0.name }}">
+        {% elif game_type == 'Guess Top Album' %}
+            <input type="hidden" id="correctAnswer" value="{{ top_albums.name }}">
+        {% else %}
+            <input type="hidden" id="correctAnswer" value="{{ top_artists.short_term.0.name }}">
+        {% endif %}
     </div>
-
-    <script>
-        document.addEventListener('DOMContentLoaded', function() {
-            const guessInput = document.getElementById('guessInput');
-            const submitButton = document.getElementById('submitGuess');
-            const feedbackMessage = document.getElementById('feedbackMessage');
-            const attemptsLeft = document.getElementById('attemptsLeft');
-            const correctAnswer = document.getElementById('correctAnswer').value;
-            console.log(correctAnswer)
-            
-            let attempts = 3;
-            updateAttemptsDisplay();
-
-            function updateAttemptsDisplay() {
-                attemptsLeft.textContent = `Attempts remaining: ${attempts}`;
-            }
-
-            function checkGuess() {
-                const guess = guessInput.value.trim().toLowerCase();
-                const correct = correctAnswer.toLowerCase();
-
-                if (guess === correct) {
-                    feedbackMessage.className = 'feedback success';
-                    feedbackMessage.textContent = 'Congratulations! That\'s correct! 🎉';
+</div>
+
+<script>
+    document.addEventListener('DOMContentLoaded', function() {
+        const guessInput = document.getElementById('guessInput');
+        const submitButton = document.getElementById('submitGuess');
+        const feedbackMessage = document.getElementById('feedbackMessage');
+        const attemptsLeft = document.getElementById('attemptsLeft');
+        const correctAnswer = document.getElementById('correctAnswer').value;
+        console.log(correctAnswer)
+
+        let attempts = 3;
+        updateAttemptsDisplay();
+
+        function updateAttemptsDisplay() {
+            attemptsLeft.textContent = `Attempts remaining: ${attempts}`;
+        }
+
+        function checkGuess() {
+            const guess = guessInput.value.trim().toLowerCase();
+            const correct = correctAnswer.toLowerCase();
+
+            if (guess === correct) {
+                feedbackMessage.className = 'feedback success';
+                feedbackMessage.textContent = 'Congratulations! That\'s correct! 🎉';
+                submitButton.disabled = true;
+                guessInput.disabled = true;
+            } else {
+                attempts--;
+                updateAttemptsDisplay();
+
+                if (attempts > 0) {
+                    feedbackMessage.className = 'feedback error';
+                    feedbackMessage.textContent = 'Try again!';
+                } else {
+                    feedbackMessage.className = 'feedback error';
+                    feedbackMessage.textContent = `Game Over! The correct answer was: ${correctAnswer}`;
                     submitButton.disabled = true;
                     guessInput.disabled = true;
-                } else {
-                    attempts--;
-                    updateAttemptsDisplay();
-                    
-                    if (attempts > 0) {
-                        feedbackMessage.className = 'feedback error';
-                        feedbackMessage.textContent = 'Try again!';
-                    } else {
-                        feedbackMessage.className = 'feedback error';
-                        feedbackMessage.textContent = `Game Over! The correct answer was: ${correctAnswer}`;
-                        submitButton.disabled = true;
-                        guessInput.disabled = true;
-                    }
                 }
             }
-
-            submitButton.addEventListener('click', checkGuess);
-            guessInput.addEventListener('keypress', function(e) {
-                if (e.key === 'Enter') {
-                    checkGuess();
-                }
-            });
+        }
+
+        submitButton.addEventListener('click', checkGuess);
+        guessInput.addEventListener('keypress', function(e) {
+            if (e.key === 'Enter') {
+                checkGuess();
+            }
         });
-    </script>
+    });
+</script>
 </body>
 </html>