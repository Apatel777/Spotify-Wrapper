--- conflicted
+++ resolved
@@ -1,11 +1,11 @@
-<<<<<<< HEAD
-=======
+
+
 import logging
 import os
 import random
 import secrets
 
->>>>>>> 344b1484
+
 import spotipy
 import secrets
 
