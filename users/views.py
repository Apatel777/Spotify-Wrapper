

import logging
import os
import random
import secrets
import requests
import json


import spotipy
import secrets


from django.conf import settings
from django.shortcuts import render, redirect
from django.contrib.auth import authenticate, login, logout
from django.contrib.auth.decorators import login_required
from django.contrib.auth.hashers import make_password
from django.http import HttpResponseRedirect, HttpResponse, JsonResponse
from urllib.parse import urlencode
from .models import *
from collections import Counter

from datetime import datetime
from django.utils import timezone
from django.contrib import messages
from django.db import IntegrityError
from django.db import transaction  # Added for atomic transactions
from django.core.exceptions import ValidationError  # Added for validation errors
from django.core.cache import cache
from django.views.decorators.csrf import ensure_csrf_cookie, csrf_protect, csrf_exempt
from django.views.decorators.http import require_http_methods

logger = logging.getLogger(__name__)

def home_view(request):
    return render(request, 'home/home.html', {})

def signup(request):
    """
    Handle user signup with Spotify OAuth verification.
    Flow:
    1. User fills out signup form
    2. Validate form data
    3. Store data in session
    4. Redirect to Spotify OAuth
    5. Verify Spotify auth in callback
    6. Create user account if authorized
    """
    theme = request.session.get('theme', 'light')
    if request.user.is_authenticated:
        logger.info("User already authenticated, redirecting to dashboard")
        return redirect('dashboard')

    if request.method == 'POST':
        logger.info("Processing signup form submission")

        # Basic form validation
        required_fields = ['username', 'email', 'password']
        if not all(field in request.POST for field in required_fields):
            logger.warning("Missing required signup fields")
            messages.error(request, "All fields are required")
            return render(request, 'home/signup.html', {'error': 'All fields are required'})

        # Store signup data securely in session
        signup_data = {
            'username': request.POST['username'],
            'email': request.POST['email'],
            'password': request.POST['password'],
        }

        # Validate unique constraints
        if User.objects.filter(username=signup_data['username']).exists():
            logger.warning(f"Username {signup_data['username']} already exists")
            messages.error(request, "Username already exists")
            return render(request, 'home/signup.html', {'error': 'Username already exists'})

        if User.objects.filter(email=signup_data['email']).exists():
            logger.warning(f"Email {signup_data['email']} already exists")
            messages.error(request, "Email already exists")
            return render(request, 'home/signup.html', {'error': 'Email already exists'})

        # Store data securely in session
        request.session['signup_data'] = signup_data

        # Generate and store OAuth state for CSRF protection
        state = secrets.token_urlsafe(32)
        request.session['oauth_state'] = state

        # Set session expiry for security
        request.session.set_expiry(300)  # 5 minutes

        logger.info(f"Redirecting user to Spotify OAuth. State: {state}")
        return HttpResponseRedirect(create_spotify_auth_url(state))

    return render(request, 'home/signup.html', {'theme': theme})


def login_view(request):
    """Handle login for predefined users"""
    theme = request.session.get('theme', 'light')
    print(f"Current theme: {theme}")

    if request.method == 'POST':
        username = request.POST['username']
        password = request.POST['password']
        print(f"Login attempt with username: {username}")

        user = authenticate(request, username=username, password=password)
        if user is not None and user.is_active:
            print(f"User {username} authenticated successfully")
            login(request, user)

            if not user.spotify_id:
                print("User has no Spotify account linked, redirecting to OAuth")
                state = secrets.token_urlsafe(32)
                request.session['oauth_state'] = state
                return HttpResponseRedirect(create_spotify_auth_url(state))

            print("User logged in and redirected to dashboard")
            return redirect('dashboard')
        else:
            print(f"Login failed for username: {username}")
            return render(request, 'home/login.html', {'theme': theme, 'error': 'Invalid credentials'})

    return render(request, 'home/login.html', {'theme': theme})


def create_spotify_auth_url(state=None):
    """Create Spotify authorization URL forcing login dialog"""
    params = {
        "response_type": "code",
        "client_id": settings.SPOTIFY_CLIENT_ID,
        "redirect_uri": settings.SPOTIFY_REDIRECT_URI,
        "scope": "user-read-private user-read-email user-top-read user-read-recently-played",
        "show_dialog": 'true',  # Force showing the Spotify login dialog
        "force_dialog": 'true'  # Additional parameter to force new login
    }
    if state:
        params["state"] = state

    return "https://accounts.spotify.com/authorize?" + urlencode(params)


def spotify_callback(request):
    """
    Handle Spotify OAuth callback and user account creation.
    Verifies OAuth state, creates user account, and links Spotify.
    """
    code = request.GET.get('code')
    state = request.GET.get('state')
    stored_state = request.session.get('oauth_state')
    signup_data = request.session.get('signup_data')

    logger.info("Processing Spotify OAuth callback")

    # Verify OAuth state for security
    if not state or state != stored_state:
        logger.error("Invalid OAuth state in callback")
        messages.error(request, "Invalid authentication state. Please try again.")
        return redirect('signup')

    if not code:
        logger.error("Missing authorization code in callback")
        messages.error(request, "Authentication failed. Please try again.")
        return redirect('signup')

    if not signup_data:
        logger.error("Missing signup data in session")
        messages.error(request, "Signup session expired. Please try again.")
        return redirect('signup')

    try:
        # Exchange authorization code for access token
        token_response = requests.post(
            'https://accounts.spotify.com/api/token',
            data={
                'grant_type': 'authorization_code',
                'code': code,
                'redirect_uri': settings.SPOTIFY_REDIRECT_URI,
                'client_id': settings.SPOTIFY_CLIENT_ID,
                'client_secret': settings.SPOTIFY_CLIENT_SECRET
            },
            headers={'Content-Type': 'application/x-www-form-urlencoded'}
        )

        if token_response.status_code != 200:
            logger.error("Failed to get Spotify access token")
            messages.error(request, "Failed to connect with Spotify. Please try again.")
            return redirect('signup')

        token_data = token_response.json()
        access_token = token_data['access_token']

        # Get Spotify user info
        user_response = requests.get(
            'https://api.spotify.com/v1/me',
            headers={'Authorization': f'Bearer {access_token}'}
        )

        if user_response.status_code != 200:
            logger.error("Failed to retrieve Spotify user info")
            messages.error(request, "Failed to retrieve user information. Please try again.")
            return redirect('signup')

        spotify_user = user_response.json()
        spotify_id = spotify_user['id']

        # Optional: Get playlists for verification
        playlists_response = requests.get(
            'https://api.spotify.com/v1/me/playlists',
            headers={'Authorization': f'Bearer {access_token}'}
        )
        playlists = playlists_response.json() if playlists_response.status_code == 200 else []

        # Debugging/logging
        print("Full user object:")
        print(json.dumps(spotify_user, indent=2))
        print("\nPlaylists:")
        for playlist in playlists.get('items', []):
            print(f"- {playlist['name']}")

        # Check if Spotify account is already linked
        if User.objects.filter(spotify_id=spotify_id).exists():
            logger.error(f"Spotify account {spotify_id} already linked to another user")
            messages.error(request, "This Spotify account is already linked to another user.")
            return redirect('signup')

        # Create new user account with transaction
        try:
            with transaction.atomic():
                # Create user account
                user = User.objects.create_user(
                    username=signup_data['username'],
                    email=signup_data['email'],
                    password=signup_data['password']
                )

                # Link Spotify account
                success = user.set_spotify_id(spotify_id)
                if not success:
                    raise ValidationError("Failed to link Spotify account")

                # Set Spotify tokens
                success = user.set_spotify_tokens(
                    access_token,
                    token_data.get('refresh_token'),
                    token_data.get('expires_in', 3600)
                )
                if not success:
                    raise ValidationError("Failed to store Spotify tokens")

                # Clean up session
                request.session.pop('signup_data', None)
                request.session.pop('oauth_state', None)

                # Log user in
                login(request, user)

                logger.info(f"User account created successfully: {user.username}")
                messages.success(request, "Account created successfully!")
                return redirect('dashboard')

        except Exception as e:
            logger.error(f"Failed to create user account: {str(e)}")
            messages.error(request, "Failed to create account. Please try again.")
            return redirect('signup')

    except Exception as e:
        logger.error(f"Error during Spotify callback: {str(e)}")
        messages.error(request, "An error occurred. Please try again.")
        return redirect('signup')

@login_required
def dashboard(request):
    user = request.user

    # Check if token needs refresh
    if user.spotify_token_expires and timezone.now() >= user.spotify_token_expires:
        access_token = refresh_spotify_token(user)
        if not access_token:
            messages.error(request, "Error refreshing Spotify connection. Please log in again.")
            return redirect('logout')
    else:
        access_token = user.spotify_access_token

    try:
        headers = {'Authorization': f'Bearer {access_token}'}
        base_url = 'https://api.spotify.com/v1/me'
        # Fetch recently played tracks
        recent_tracks_response = requests.get(
            f'{base_url}/player/recently-played',
            headers=headers,
            params={'limit': 50}
        )
        recent_tracks = recent_tracks_response.json().get(
            'items', []
        ) if recent_tracks_response.status_code == 200 else []

        # Fetch the user's playlists
        playlist_response = requests.get(
            f'{base_url}/playlists',
            headers=headers,
        )
        top_playlists = playlist_response.json().get(
            'items', []
        ) if playlist_response.status_code == 200 else []

        # Add duration to each playlist and retain other information
        for playlist in top_playlists:
            playlist_id = playlist['id']
            # Fetch tracks for each playlist
            playlist_duration_response = requests.get(
                f'{base_url}/playlists/{playlist_id}/tracks',
                headers=headers,
            )

            tracks = playlist_duration_response.json().get(
                'items',[]
            ) if playlist_duration_response.status_code == 200 else []

            track_durations = []
            for item in tracks:
                track_durations.append(item['track']['duration_ms'])  # Duration in milliseconds

            total_duration_minutes = sum(track_durations) / 1000 / 60  # Convert from ms to minutes
            playlist['duration'] = total_duration_minutes  # Add the duration as a key in the playlist data

        # Sort the playlists by total duration in descending order
        ranked_playlists = sorted(top_playlists, key=lambda x: x['duration'], reverse=True)

        # Display ranked playlists
        for rank, playlist in enumerate(ranked_playlists, start=1):
            print(f"Rank {rank}: {playlist['name']} - {playlist['duration']:.2f} minutes")

        # Fetch top tracks and artists for different time ranges
        top_tracks, top_artists, all_genres = {}, {}, []
        for time_range in ['short_term', 'medium_term', 'long_term']:
            top_tracks_response = requests.get(
                f'{base_url}/top/tracks',
                headers=headers,
                params={'limit': 10, 'time_range': time_range}
            )
            top_artists_response = requests.get(
                f'{base_url}/top/artists',
                headers=headers,
                params={'limit': 10, 'time_range': time_range}
            )

            top_tracks[time_range] = top_tracks_response.json().get(
                'items', []
            ) if top_tracks_response.status_code == 200 else []

            top_artists[time_range] = top_artists_response.json().get(
                'items', []
            ) if top_artists_response.status_code == 200 else []

            for artist in top_artists[time_range]:
                all_genres.extend(artist.get('genres', []))

        genre_counts = Counter(all_genres)
        top_genres = genre_counts.most_common(10)

        # Combine all top tracks from different time ranges
        all_top_tracks = top_tracks['short_term'] + top_tracks['medium_term'] + top_tracks['long_term']
        album_counts = Counter(track['album']['name'] for track in all_top_tracks)
        most_listened_album = album_counts.most_common(1)

        request.session['recent_tracks'] = recent_tracks
        request.session['top_tracks'] = top_tracks
        request.session['top_artists'] = top_artists['short_term']
        request.session['top_genres'] = top_genres
        request.session['top_playlists'] = ranked_playlists

        context = {
            'lang': request.LANGUAGE_CODE,
            'user': user,
            'theme': request.session.get('theme', 'light'),
            'spotify_connected': True,
            'recent_tracks': recent_tracks,
            'top_tracks': top_tracks,
            'top_artists': top_artists['short_term'],
            'top_genres': top_genres,
            'top_playlists': ranked_playlists
        }

        if most_listened_album:
            # You can fetch the album details from Spotify using the album ID
            album_response = requests.get(
                'https://api.spotify.com/v1/search',
                headers={'Authorization': f'Bearer {access_token}'},
                params={'q': f'album:{most_listened_album[0][0]}', 'type': 'album', 'limit': 1}
            )

            if album_response.status_code == 200:
                album_items = album_response.json().get('albums', {}).get('items', [])
                if album_items:
                    album_info = album_items[0]
                    album_details = {
                        'name': album_info['name'],
                        'artist': album_info['artists'][0]['name'] if album_info['artists'] else None,
                        'image_url': album_info['images'][0]['url'] if album_info['images'] else None,
                    }
                    context['most_listened_album_details'] = album_details
                    request.session['top_albums'] = album_details

        return render(request, 'registered/dashboard3.html', context)

    except Exception as e:
        messages.error(request, f"Error fetching Spotify data: {str(e)}")
        return render(request, 'registered/dashboard3.html', {
            'user': user,
            'theme': request.session.get('theme', 'light'),
            'spotify_connected': False
        })

def games_view(request):
    theme = request.session.get('theme', 'light')  # Default to light mode
<<<<<<< HEAD
    selected_game = request.GET.get('game')  # Retrieve the selected game

    if selected_game == "0":
        game_type = "Guess Top Track"
    elif selected_game == "1":
        game_type = "Guess Top Album"
    elif selected_game == "2":
        game_type = "Guess Artist"
    else:
        game_type = "Unknown Game"

=======
    selected_game = int(request.GET.get('game', '0'))  # Retrieve the selected game
    game_type = ["Guess Top Track", "Guess Top Album", "Guess Artist", "Guess Clip"][selected_game]

    try:
        # Get top tracks from session with fallback to empty dict
        top_tracks = request.session.get('top_tracks', {})
        short_term_tracks = top_tracks.get('short_term', [])

        # List comprehension is more efficient than appending in a loop
        top_tracks_clip = [
            track for track in short_term_tracks
            if track and isinstance(track, dict) and track.get('preview_url')
        ]
    except Exception as e:
        top_tracks_clip = []

    top_tracks = random.choice(request.session.get('top_tracks', {})['short_term'])
    top_artists = random.choice(request.session.get('top_artists', {}))
    top_tracks_clip = random.choice(top_tracks_clip)

>>>>>>> 4921840e
    context = {
        'theme': theme,
        'top_tracks': request.session.get('top_tracks', {}),
        'top_artists': request.session.get('top_artists', {}),
        'top_albums': request.session.get('top_albums', {}),
        'game_type': game_type,
    }
    return render(request, 'users/games.html', context)

def profile_view(request):
    theme = request.session.get('theme', 'light')  # Default to light mode
    if request.method == 'POST':
        if 'delete_account' in request.POST:
            request.user.delete()
            return redirect('home')
        # add in whatever other stuff the profile view will have

    return render(request, 'users/profile2.html', {'form': [], 'theme': theme})


def contact_view(request):
    theme = request.session.get('theme', 'light')  # Default to light mode
    if request.method == 'POST':
        # Extract data from the form
        name = request.POST.get('name')
        subject = request.POST.get('subject')
        message = request.POST.get('message')

        import urllib.parse

        name = urllib.parse.quote(name)  # Encode the name to handle special characters like spaces
        subject = urllib.parse.quote(subject)
        message = urllib.parse.quote(message)

        # Construct the pre-filled Google Form URL
        google_form_url = f'https://docs.google.com/forms/d/e/1FAIpQLSecVvMgS6_UKQNTcaEOZr55KLL5mHBa2sJfsk-A4skYfKRlxA/viewform?usp=pp_url&entry.1434750794={name}&entry.1846469222={subject}&entry.1381661191={message}'
        # You can either redirect to the google form or return the URL as context
        messages.success(request, 'Your message has been sent successfully!')

        return HttpResponseRedirect(google_form_url)

    return render(request, 'users/contact.html', {'form': [], 'theme': theme})


def logout_view(request):
    logout(request)
    return redirect('home')  # Redirect to home after logout


@login_required
def wraps_view(request):
    theme = request.session.get('theme', 'light')
    user = request.user

    # Retrieve all SpotifyData entries for the user, sorted by creation date
    wraps = []
    data_entries = SpotifyData.objects.filter(
        user=user
    ).prefetch_related('tracks', 'artists', 'albums', 'genres', 'playlists').order_by('-created_at')

    for entry in data_entries:
        wrap_data = {
            'type': dict(SpotifyData.WRAPPER_TYPES).get(entry.wrapper_type, entry.wrapper_type),
            'created_at': entry.created_at,  # Add creation date
        }

        if entry.wrapper_type.startswith('TOP_TRACKS') or entry.wrapper_type == 'RECENTLY_PLAYED':
            wrap_data['tracks'] = list(entry.tracks.all())

        if entry.wrapper_type == 'TOP_ARTISTS':
            wrap_data['artists'] = list(entry.artists.all())

        if entry.wrapper_type == 'TOP_ALBUMS':
            wrap_data['albums'] = list(entry.albums.all())

        if entry.wrapper_type == 'TOP_GENRES':
            wrap_data['genres'] = list(entry.genres.all())

        if entry.wrapper_type == 'TOP_PLAYLISTS':
            wrap_data['playlists'] = list(entry.playlists.all())

        wraps.append(wrap_data)

    return render(request, 'users/wraps.html', {'wraps': wraps, 'theme': theme, 'lang': request.LANGUAGE_CODE})

@login_required
def delete_account_view(request):
    theme = request.session.get('theme', 'light')  # Default to light mode
    if request.method == 'POST':
        SpotifyData.objects.filter(user=request.user).delete()
        request.user.delete()
        return redirect('home')
    return render(request, 'users/delete_account.html', {'theme': theme})


def set_theme(request, theme):
    if theme in ['light', 'dark', 'color']:
        request.session['theme'] = theme
    return redirect(request.META.get('HTTP_REFERER', '/'))  # Redirect back to the page

from django.utils import translation
def set_language(request):
    if request.method == 'POST':
        print(request.POST.get('language', settings.LANGUAGE_CODE))
        user_language = request.POST.get('language', settings.LANGUAGE_CODE)
        if user_language in dict(settings.LANGUAGES):
            print("Good language")
            translation.activate(user_language)
            request.session['django_language'] = user_language
            return HttpResponseRedirect(f'/{user_language}/profile/')
        else:
            print("Bad language")
    else:
        print("No POST")
    return HttpResponseRedirect(request.META.get('HTTP_REFERER', '/'))

def analyze_music_taste(request):
    theme = request.session.get('theme', 'light')

    # Safely get top_tracks from session
    all_top_tracks = request.session.get('top_tracks', {})
    if not all_top_tracks or 'short_term' not in all_top_tracks:
        return render(request, 'users/analysis.html', {
            'theme': theme,
            'error': 'No tracks found. Please connect to Spotify first.'
        })

    top_tracks = all_top_tracks['short_term'][:5]

    try:
        import google.generativeai as genai

        # Create cache key from track IDs
        cache_key = f"music_analysis_{'_'.join([t.get('id', '') for t in top_tracks])}"

        # Check cache first
        cached_analysis = cache.get(cache_key)
        if cached_analysis:
            return render(request, 'users/analysis.html', {
                'theme': theme,
                'top_tracks': top_tracks,
                'analysis': cached_analysis
            })

        # Format track data
        track_info = []
        for track in top_tracks:
            artists = ", ".join([artist['name'] for artist in track['artists']])
            track_info.append(f"{track['name']} by {artists}")

        tracks_text = "\n".join(track_info)

        # Configure Gemini
        genai.configure(api_key=settings.CLOUD_API_KEY)
        model = genai.GenerativeModel('gemini-pro')

        prompt = """Based on these songs:
{}

Generate a fun 3-paragraph personality analysis about someone who likes these songs.
Paragraph 1: Their likely personality traits and how they might think
Paragraph 2: Their potential style and fashion preferences
Paragraph 3: Their probable hobbies and interests

Keep it positive and playful, focusing on the overall vibe rather than specific songs.""".format(tracks_text)

        # Generate analysis
        response = model.generate_content(prompt)
        analysis = response.text

        # Cache successful analysis
        if analysis:
            cache.set(cache_key, analysis, 60 * 60 * 24)  # 24 hours

        return render(request, 'users/analysis.html', {
            'theme': theme,
            'top_tracks': top_tracks,
            'analysis': analysis
        })

    except Exception as e:
        print(f"Analysis generation error: {str(e)}")  # For debugging
        return render(request, 'users/analysis.html', {
            'theme': theme,
            'top_tracks': top_tracks,
            'error': 'Unable to generate analysis at this time. Please try again later.'
        })

def refresh_spotify_token(user):
    """
    Refresh the Spotify access token for a user.
    Returns the new access token if successful, None if failed.
    """
    try:
        token_response = requests.post(
            'https://accounts.spotify.com/api/token',
            data={
                'grant_type': 'refresh_token',
                'refresh_token': user.spotify_refresh_token,
                'client_id': settings.SPOTIFY_CLIENT_ID,
                'client_secret': settings.SPOTIFY_CLIENT_SECRET
            },
            headers={'Content-Type': 'application/x-www-form-urlencoded'}
        )

        if token_response.status_code != 200:
            logger.error(f"Failed to refresh token for user {user.id}")
            return None

        token_data = token_response.json()

        # Update user's token information
        success = user.set_spotify_tokens(
            access_token=token_data['access_token'],
            refresh_token=token_data.get('refresh_token', user.spotify_refresh_token),
            expires_in=token_data['expires_in']
        )

        return token_data['access_token'] if success else None

    except Exception as e:
        logger.error(f"Error refreshing token for user {user.id}: {str(e)}")
        return None


@login_required
@ensure_csrf_cookie
@require_http_methods(["POST"])
@csrf_protect
def handle_spotify_data(request):
    try:
        data = json.loads(request.body)
        wrapper_type = data.get('wrapper_type')
        action = data.get('action')
        logger.info(f"Received wrapper_type: {wrapper_type} with action {action}")
        print(wrapper_type)

        if not wrapper_type:
            return JsonResponse({'error': 'Wrapper type is required'}, status=400)

        user = request.user
        logger.info(f"Received user: {user}")

        # Check if token needs refresh, similar to dashboard view
        if user.spotify_token_expires and timezone.now() >= user.spotify_token_expires:
            access_token = refresh_spotify_token(user)
            if not access_token:
                return JsonResponse({'error': 'Failed to refresh Spotify token'}, status=401)
        else:
            access_token = user.spotify_access_token

        if not access_token:
            return JsonResponse({'error': 'No valid Spotify token found'}, status=401)

        if action == "saved":
            # Save the data using the helper function from models.py
            spotify_data = save_spotify_wrapper(
                user=user,
                access_token=access_token,
                wrapper_type=wrapper_type
            )
        else:
            created_at_str = data.get('created_at')
            try:
                created_at = datetime.fromisoformat(created_at_str)  # Convert the string to datetime
            except ValueError:
                return JsonResponse({'error': 'Invalid date format for created_at'}, status=400)

            spotify_data = delete_spotify_wrapper(
                user=user,
                wrapper_type=wrapper_type,
                created_at=created_at
            )

        logger.info(f"{action} Spotify data: {spotify_data.id}, Type: {wrapper_type}")

        return JsonResponse({
            'message': f'Successfully {action} {wrapper_type} data',
            'data_id': spotify_data.id
        })

    except json.JSONDecodeError:
        return JsonResponse({'error': 'Invalid JSON data'}, status=400)
    except Exception as e:
        logger.error(f"Error saving/deleting Spotify data: {str(e)}")
        return JsonResponse({'error': str(e)}, status=500)

@csrf_exempt
def prepare_share_content(request):
    print("hi")
    if request.method == 'POST':
        try:
            data = json.loads(request.body)
            social_type = data.get('socialType')
            wrapper_type = data.get('wrapperType')
            print(social_type)
            print(wrapper_type)

            # Fetch user data or context (example shown)
            recent_tracks = request.session.get('recent_tracks', [])
            top_tracks = request.session.get('top_tracks', {})
            top_artists = request.session.get('top_artists', [])
            top_albums = request.session.get('top_albums', {})
            top_genres = request.session.get('top_genres', [])
            top_playlists = request.session.get('top_playlists', [])

            # Determine content based on wrapper type
            if wrapper_type == 'Recently Played':
                shared_content = ', '.join(track['track']['name'] for track in recent_tracks)
            elif wrapper_type in ['Short Term', 'Medium Term', 'Long Term']:
                term = wrapper_type.lower().replace(' ', '_')
                shared_content = ', '.join(track['name'] for track in top_tracks.get(term, []))
            elif wrapper_type == 'Top Artists':
                shared_content = ', '.join(artist['name'] for artist in top_artists)
            elif wrapper_type == 'Top Albums':
                shared_content = top_albums['name']
            elif wrapper_type == 'Top Genres':
                shared_content = ', '.join(f'{genre} ({count})' for genre, count in top_genres)
            elif wrapper_type == 'Top Playlists':
                shared_content = ', '.join(f'{playlist['name']} ({playlist['duration']} ms)' for playlist in top_playlists)
            else:
                return JsonResponse({'error': 'Invalid wrapper type'}, status=400)

            # Limit the content length
            max_content_length = 500
            if len(shared_content) > max_content_length:
                shared_content = shared_content[:max_content_length - 3] + '...'

            print("Shared Content:\n", shared_content)
            # Return the prepared content
            return JsonResponse({
                'text': f'Check out my top tracks: {shared_content}',
                'url': request.build_absolute_uri(),
            })

        except Exception as e:
            return JsonResponse({'error': str(e)}, status=500)
    else:
        return JsonResponse({'error': 'Invalid request method'}, status=405)<|MERGE_RESOLUTION|>--- conflicted
+++ resolved
@@ -1,16 +1,9 @@
-
-
 import logging
 import os
 import random
 import secrets
 import requests
 import json
-
-
-import spotipy
-import secrets
-
 
 from django.conf import settings
 from django.shortcuts import render, redirect
@@ -20,8 +13,9 @@
 from django.http import HttpResponseRedirect, HttpResponse, JsonResponse
 from urllib.parse import urlencode
 from .models import *
-from collections import Counter
-
+
+import spotipy
+from spotipy.oauth2 import SpotifyOAuth
 from datetime import datetime
 from django.utils import timezone
 from django.contrib import messages
@@ -29,7 +23,7 @@
 from django.db import transaction  # Added for atomic transactions
 from django.core.exceptions import ValidationError  # Added for validation errors
 from django.core.cache import cache
-from django.views.decorators.csrf import ensure_csrf_cookie, csrf_protect, csrf_exempt
+from django.views.decorators.csrf import ensure_csrf_cookie, csrf_protect
 from django.views.decorators.http import require_http_methods
 
 logger = logging.getLogger(__name__)
@@ -172,53 +166,40 @@
         return redirect('signup')
 
     try:
-        # Exchange authorization code for access token
-        token_response = requests.post(
-            'https://accounts.spotify.com/api/token',
-            data={
-                'grant_type': 'authorization_code',
-                'code': code,
-                'redirect_uri': settings.SPOTIFY_REDIRECT_URI,
-                'client_id': settings.SPOTIFY_CLIENT_ID,
-                'client_secret': settings.SPOTIFY_CLIENT_SECRET
-            },
-            headers={'Content-Type': 'application/x-www-form-urlencoded'}
+        # Initialize Spotify OAuth
+        sp_oauth = SpotifyOAuth(
+            client_id=settings.SPOTIFY_CLIENT_ID,
+            client_secret=settings.SPOTIFY_CLIENT_SECRET,
+            redirect_uri=settings.SPOTIFY_REDIRECT_URI,
+            scope="user-read-private user-read-email user-top-read user-read-recently-played",
+            show_dialog = True
         )
 
-        if token_response.status_code != 200:
+        # Clear any cached tokens
+        cache_path = sp_oauth.cache_handler.cache_path
+        if os.path.exists(cache_path):
+            os.remove(cache_path)
+
+        # Get token info
+        token_info = sp_oauth.get_access_token(code)
+        if not token_info:
             logger.error("Failed to get Spotify access token")
             messages.error(request, "Failed to connect with Spotify. Please try again.")
             return redirect('signup')
 
-        token_data = token_response.json()
-        access_token = token_data['access_token']
-
         # Get Spotify user info
-        user_response = requests.get(
-            'https://api.spotify.com/v1/me',
-            headers={'Authorization': f'Bearer {access_token}'}
-        )
-
-        if user_response.status_code != 200:
-            logger.error("Failed to retrieve Spotify user info")
-            messages.error(request, "Failed to retrieve user information. Please try again.")
-            return redirect('signup')
-
-        spotify_user = user_response.json()
+        sp = spotipy.Spotify(auth=token_info['access_token'])
+        spotify_user = sp.current_user()
         spotify_id = spotify_user['id']
 
-        # Optional: Get playlists for verification
-        playlists_response = requests.get(
-            'https://api.spotify.com/v1/me/playlists',
-            headers={'Authorization': f'Bearer {access_token}'}
-        )
-        playlists = playlists_response.json() if playlists_response.status_code == 200 else []
-
-        # Debugging/logging
         print("Full user object:")
+        import json
         print(json.dumps(spotify_user, indent=2))
+
+        # Also try getting playlists to verify the account
+        playlists = sp.current_user_playlists()
         print("\nPlaylists:")
-        for playlist in playlists.get('items', []):
+        for playlist in playlists['items']:
             print(f"- {playlist['name']}")
 
         # Check if Spotify account is already linked
@@ -244,9 +225,9 @@
 
                 # Set Spotify tokens
                 success = user.set_spotify_tokens(
-                    access_token,
-                    token_data.get('refresh_token'),
-                    token_data.get('expires_in', 3600)
+                    token_info['access_token'],
+                    token_info['refresh_token'],
+                    token_info['expires_in']
                 )
                 if not success:
                     raise ValidationError("Failed to store Spotify tokens")
@@ -278,100 +259,43 @@
 
     # Check if token needs refresh
     if user.spotify_token_expires and timezone.now() >= user.spotify_token_expires:
-        access_token = refresh_spotify_token(user)
-        if not access_token:
-            messages.error(request, "Error refreshing Spotify connection. Please log in again.")
+        new_token = refresh_spotify_token(user)
+        if not new_token:
+            messages.error(request, "Error refreshing Spotify connection. Please try logging in again.")
             return redirect('logout')
+        access_token = new_token
     else:
         access_token = user.spotify_access_token
 
     try:
-        headers = {'Authorization': f'Bearer {access_token}'}
-        base_url = 'https://api.spotify.com/v1/me'
-        # Fetch recently played tracks
-        recent_tracks_response = requests.get(
-            f'{base_url}/player/recently-played',
-            headers=headers,
-            params={'limit': 50}
-        )
-        recent_tracks = recent_tracks_response.json().get(
-            'items', []
-        ) if recent_tracks_response.status_code == 200 else []
-
-        # Fetch the user's playlists
-        playlist_response = requests.get(
-            f'{base_url}/playlists',
-            headers=headers,
-        )
-        top_playlists = playlist_response.json().get(
-            'items', []
-        ) if playlist_response.status_code == 200 else []
-
-        # Add duration to each playlist and retain other information
-        for playlist in top_playlists:
-            playlist_id = playlist['id']
-            # Fetch tracks for each playlist
-            playlist_duration_response = requests.get(
-                f'{base_url}/playlists/{playlist_id}/tracks',
-                headers=headers,
-            )
-
-            tracks = playlist_duration_response.json().get(
-                'items',[]
-            ) if playlist_duration_response.status_code == 200 else []
-
-            track_durations = []
-            for item in tracks:
-                track_durations.append(item['track']['duration_ms'])  # Duration in milliseconds
-
-            total_duration_minutes = sum(track_durations) / 1000 / 60  # Convert from ms to minutes
-            playlist['duration'] = total_duration_minutes  # Add the duration as a key in the playlist data
-
-        # Sort the playlists by total duration in descending order
-        ranked_playlists = sorted(top_playlists, key=lambda x: x['duration'], reverse=True)
-
-        # Display ranked playlists
-        for rank, playlist in enumerate(ranked_playlists, start=1):
-            print(f"Rank {rank}: {playlist['name']} - {playlist['duration']:.2f} minutes")
-
-        # Fetch top tracks and artists for different time ranges
-        top_tracks, top_artists, all_genres = {}, {}, []
-        for time_range in ['short_term', 'medium_term', 'long_term']:
-            top_tracks_response = requests.get(
-                f'{base_url}/top/tracks',
-                headers=headers,
-                params={'limit': 10, 'time_range': time_range}
-            )
-            top_artists_response = requests.get(
-                f'{base_url}/top/artists',
-                headers=headers,
-                params={'limit': 10, 'time_range': time_range}
-            )
-
-            top_tracks[time_range] = top_tracks_response.json().get(
-                'items', []
-            ) if top_tracks_response.status_code == 200 else []
-
-            top_artists[time_range] = top_artists_response.json().get(
-                'items', []
-            ) if top_artists_response.status_code == 200 else []
-
-            for artist in top_artists[time_range]:
-                all_genres.extend(artist.get('genres', []))
-
-        genre_counts = Counter(all_genres)
-        top_genres = genre_counts.most_common(10)
+        sp = spotipy.Spotify(auth=access_token)
+        recent_tracks = sp.current_user_recently_played(limit=50)['items']
+        top_tracks = {
+            'short_term': sp.current_user_top_tracks(limit=10, time_range='short_term')['items'],
+            'medium_term': sp.current_user_top_tracks(limit=10, time_range='medium_term')['items'],
+            'long_term': sp.current_user_top_tracks(limit=10, time_range='long_term')['items'],
+        }
+        top_artists = {
+            'short_term': sp.current_user_top_artists(limit=10, time_range='short_term')['items'],
+            'medium_term': sp.current_user_top_artists(limit=10, time_range='medium_term')['items'],
+            'long_term': sp.current_user_top_artists(limit=10, time_range='long_term')['items'],
+        }
 
         # Combine all top tracks from different time ranges
         all_top_tracks = top_tracks['short_term'] + top_tracks['medium_term'] + top_tracks['long_term']
-        album_counts = Counter(track['album']['name'] for track in all_top_tracks)
+
+        # Extract album names from top tracks
+        top_albums = [track['album']['name'] for track in all_top_tracks]
+
+        # Count the most frequent albums
+        from collections import Counter
+        album_counts = Counter(top_albums)
+
+        # Get the most listened-to album
         most_listened_album = album_counts.most_common(1)
 
-        request.session['recent_tracks'] = recent_tracks
         request.session['top_tracks'] = top_tracks
-        request.session['top_artists'] = top_artists['short_term']
-        request.session['top_genres'] = top_genres
-        request.session['top_playlists'] = ranked_playlists
+        request.session['top_artists'] = top_artists
 
         context = {
             'lang': request.LANGUAGE_CODE,
@@ -380,36 +304,30 @@
             'spotify_connected': True,
             'recent_tracks': recent_tracks,
             'top_tracks': top_tracks,
-            'top_artists': top_artists['short_term'],
-            'top_genres': top_genres,
-            'top_playlists': ranked_playlists
+            'top_artists': top_artists,
+            'most_listened_album': most_listened_album[0][0] if most_listened_album else None
+            # Pass most listened album
         }
-
+        # Optionally, if you want to pass album details (name, artist, cover image)
         if most_listened_album:
             # You can fetch the album details from Spotify using the album ID
-            album_response = requests.get(
-                'https://api.spotify.com/v1/search',
-                headers={'Authorization': f'Bearer {access_token}'},
-                params={'q': f'album:{most_listened_album[0][0]}', 'type': 'album', 'limit': 1}
-            )
-
-            if album_response.status_code == 200:
-                album_items = album_response.json().get('albums', {}).get('items', [])
-                if album_items:
-                    album_info = album_items[0]
-                    album_details = {
-                        'name': album_info['name'],
-                        'artist': album_info['artists'][0]['name'] if album_info['artists'] else None,
-                        'image_url': album_info['images'][0]['url'] if album_info['images'] else None,
-                    }
-                    context['most_listened_album_details'] = album_details
-                    request.session['top_albums'] = album_details
-
-        return render(request, 'registered/dashboard3.html', context)
+            album_name = most_listened_album[0][0]
+            album = sp.search(q='album:' + album_name, type='album', limit=1)
+            if album['albums']['items']:
+                album_info = album['albums']['items'][0]
+                album_details = {
+                    'name': album_info['name'],
+                    'artist': album_info['artists'][0]['name'],
+                    'image_url': album_info['images'][0]['url'] if album_info['images'] else None,
+                }
+                context['most_listened_album_details'] = album_details
+                request.session['top_albums'] = album_details
+
+        return render(request, 'registered/dashboard2.html', context)
 
     except Exception as e:
         messages.error(request, f"Error fetching Spotify data: {str(e)}")
-        return render(request, 'registered/dashboard3.html', {
+        return render(request, 'registered/dashboard2.html', {
             'user': user,
             'theme': request.session.get('theme', 'light'),
             'spotify_connected': False
@@ -417,7 +335,6 @@
 
 def games_view(request):
     theme = request.session.get('theme', 'light')  # Default to light mode
-<<<<<<< HEAD
     selected_game = request.GET.get('game')  # Retrieve the selected game
 
     if selected_game == "0":
@@ -426,16 +343,17 @@
         game_type = "Guess Top Album"
     elif selected_game == "2":
         game_type = "Guess Artist"
+    elif selected_game == "3":
+        game_type = "Guess Clip"
     else:
         game_type = "Unknown Game"
 
-=======
-    selected_game = int(request.GET.get('game', '0'))  # Retrieve the selected game
-    game_type = ["Guess Top Track", "Guess Top Album", "Guess Artist", "Guess Clip"][selected_game]
-
+    top_tracks_clip = []
     try:
         # Get top tracks from session with fallback to empty dict
         top_tracks = request.session.get('top_tracks', {})
+
+        # Get short term tracks with fallback to empty list
         short_term_tracks = top_tracks.get('short_term', [])
 
         # List comprehension is more efficient than appending in a loop
@@ -447,15 +365,16 @@
         top_tracks_clip = []
 
     top_tracks = random.choice(request.session.get('top_tracks', {})['short_term'])
-    top_artists = random.choice(request.session.get('top_artists', {}))
+    top_artists = random.choice(request.session.get('top_artists', {})['short_term'])
     top_tracks_clip = random.choice(top_tracks_clip)
 
->>>>>>> 4921840e
+
     context = {
         'theme': theme,
-        'top_tracks': request.session.get('top_tracks', {}),
-        'top_artists': request.session.get('top_artists', {}),
+        'top_tracks': top_tracks,
+        'top_artists': top_artists,
         'top_albums': request.session.get('top_albums', {}),
+        'top_tracks_clip': top_tracks_clip,
         'game_type': game_type,
     }
     return render(request, 'users/games.html', context)
@@ -509,7 +428,7 @@
     wraps = []
     data_entries = SpotifyData.objects.filter(
         user=user
-    ).prefetch_related('tracks', 'artists', 'albums', 'genres', 'playlists').order_by('-created_at')
+    ).prefetch_related('tracks', 'artists', 'albums').order_by('-created_at')
 
     for entry in data_entries:
         wrap_data = {
@@ -523,14 +442,8 @@
         if entry.wrapper_type == 'TOP_ARTISTS':
             wrap_data['artists'] = list(entry.artists.all())
 
-        if entry.wrapper_type == 'TOP_ALBUMS':
+        if entry.wrapper_type == 'TOP_ALBUM':
             wrap_data['albums'] = list(entry.albums.all())
-
-        if entry.wrapper_type == 'TOP_GENRES':
-            wrap_data['genres'] = list(entry.genres.all())
-
-        if entry.wrapper_type == 'TOP_PLAYLISTS':
-            wrap_data['playlists'] = list(entry.playlists.all())
 
         wraps.append(wrap_data)
 
@@ -554,15 +467,12 @@
 from django.utils import translation
 def set_language(request):
     if request.method == 'POST':
-        print(request.POST.get('language', settings.LANGUAGE_CODE))
+        print('Language Code:', request.POST.get('language', settings.LANGUAGE_CODE))
         user_language = request.POST.get('language', settings.LANGUAGE_CODE)
         if user_language in dict(settings.LANGUAGES):
-            print("Good language")
             translation.activate(user_language)
             request.session['django_language'] = user_language
             return HttpResponseRedirect(f'/{user_language}/profile/')
-        else:
-            print("Bad language")
     else:
         print("No POST")
     return HttpResponseRedirect(request.META.get('HTTP_REFERER', '/'))
@@ -645,36 +555,27 @@
     Returns the new access token if successful, None if failed.
     """
     try:
-        token_response = requests.post(
-            'https://accounts.spotify.com/api/token',
-            data={
-                'grant_type': 'refresh_token',
-                'refresh_token': user.spotify_refresh_token,
-                'client_id': settings.SPOTIFY_CLIENT_ID,
-                'client_secret': settings.SPOTIFY_CLIENT_SECRET
-            },
-            headers={'Content-Type': 'application/x-www-form-urlencoded'}
+        sp_oauth = spotipy.SpotifyOAuth(
+            client_id=settings.SPOTIFY_CLIENT_ID,
+            client_secret=settings.SPOTIFY_CLIENT_SECRET,
+            redirect_uri=settings.SPOTIFY_REDIRECT_URI,
+            scope= "user-read-private user-read-email user-top-read user-read-recently-played"
         )
 
-        if token_response.status_code != 200:
-            logger.error(f"Failed to refresh token for user {user.id}")
-            return None
-
-        token_data = token_response.json()
+        token_info = sp_oauth.refresh_access_token(user.spotify_refresh_token)
 
         # Update user's token information
         success = user.set_spotify_tokens(
-            access_token=token_data['access_token'],
-            refresh_token=token_data.get('refresh_token', user.spotify_refresh_token),
-            expires_in=token_data['expires_in']
+            access_token=token_info['access_token'],
+            refresh_token=token_info.get('refresh_token', user.spotify_refresh_token),
+            expires_in=token_info['expires_in']
         )
 
-        return token_data['access_token'] if success else None
+        return token_info['access_token'] if success else None
 
     except Exception as e:
         logger.error(f"Error refreshing token for user {user.id}: {str(e)}")
         return None
-
 
 @login_required
 @ensure_csrf_cookie
@@ -705,11 +606,13 @@
         if not access_token:
             return JsonResponse({'error': 'No valid Spotify token found'}, status=401)
 
+        sp = spotipy.Spotify(auth=access_token)
+
         if action == "saved":
             # Save the data using the helper function from models.py
             spotify_data = save_spotify_wrapper(
                 user=user,
-                access_token=access_token,
+                sp=sp,
                 wrapper_type=wrapper_type
             )
         else:
@@ -736,57 +639,4 @@
         return JsonResponse({'error': 'Invalid JSON data'}, status=400)
     except Exception as e:
         logger.error(f"Error saving/deleting Spotify data: {str(e)}")
-        return JsonResponse({'error': str(e)}, status=500)
-
-@csrf_exempt
-def prepare_share_content(request):
-    print("hi")
-    if request.method == 'POST':
-        try:
-            data = json.loads(request.body)
-            social_type = data.get('socialType')
-            wrapper_type = data.get('wrapperType')
-            print(social_type)
-            print(wrapper_type)
-
-            # Fetch user data or context (example shown)
-            recent_tracks = request.session.get('recent_tracks', [])
-            top_tracks = request.session.get('top_tracks', {})
-            top_artists = request.session.get('top_artists', [])
-            top_albums = request.session.get('top_albums', {})
-            top_genres = request.session.get('top_genres', [])
-            top_playlists = request.session.get('top_playlists', [])
-
-            # Determine content based on wrapper type
-            if wrapper_type == 'Recently Played':
-                shared_content = ', '.join(track['track']['name'] for track in recent_tracks)
-            elif wrapper_type in ['Short Term', 'Medium Term', 'Long Term']:
-                term = wrapper_type.lower().replace(' ', '_')
-                shared_content = ', '.join(track['name'] for track in top_tracks.get(term, []))
-            elif wrapper_type == 'Top Artists':
-                shared_content = ', '.join(artist['name'] for artist in top_artists)
-            elif wrapper_type == 'Top Albums':
-                shared_content = top_albums['name']
-            elif wrapper_type == 'Top Genres':
-                shared_content = ', '.join(f'{genre} ({count})' for genre, count in top_genres)
-            elif wrapper_type == 'Top Playlists':
-                shared_content = ', '.join(f'{playlist['name']} ({playlist['duration']} ms)' for playlist in top_playlists)
-            else:
-                return JsonResponse({'error': 'Invalid wrapper type'}, status=400)
-
-            # Limit the content length
-            max_content_length = 500
-            if len(shared_content) > max_content_length:
-                shared_content = shared_content[:max_content_length - 3] + '...'
-
-            print("Shared Content:\n", shared_content)
-            # Return the prepared content
-            return JsonResponse({
-                'text': f'Check out my top tracks: {shared_content}',
-                'url': request.build_absolute_uri(),
-            })
-
-        except Exception as e:
-            return JsonResponse({'error': str(e)}, status=500)
-    else:
-        return JsonResponse({'error': 'Invalid request method'}, status=405)+        return JsonResponse({'error': str(e)}, status=500)